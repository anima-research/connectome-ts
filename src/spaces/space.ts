--- conflicted
+++ resolved
@@ -36,11 +36,8 @@
 } from './receptor-effector-types';
 import { VEILOperationReceptor } from './migration-adapters';
 import { SpaceAutoDiscovery } from './space-auto-discovery';
-<<<<<<< HEAD
 import { TransformConstraintSolver } from './constraint-solver';
-=======
 import { groupByPriority } from '../utils/priorities';
->>>>>>> 8a3c6298
 import { 
   isReceptor, 
   isTransform, 
