/**
 * SpaceNotesComponent - Refactored with new helper APIs
 * 
 * This component demonstrates how the new helper methods reduce boilerplate:
 * 
 * BEFORE: Manual construction of facets, events, and operations
 * AFTER:  Clean helper methods that handle the details
 * 
 * Key improvements shown:
 * - addAmbient() for quick feedback messages
 * - addState() for persistent UI elements  
 * - updateState() for reactive updates
 * - createSpaceEvent() for clean event creation
 * - removeFacet() factory for operations
 * - Frame safety with inFrame() and deferToNextFrame()
 * 
 * The component is now focused on its logic, not framework plumbing!
 */

import { InteractiveComponent } from './base-components';
import { persistable, persistent, Serializers } from '../persistence/decorators';
import { SpaceEvent } from '../spaces/types';
import { createSpaceEvent, removeFacet } from '../helpers/factories';

/**
 * Simple note structure for shared knowledge
 */
interface Note {
  id: string;
  content: string;  // Includes author attribution in text
  created: string;
  tags?: string[];
}

/**
 * SpaceNotesComponent - Notes within a Space
 * 
 * For agents to accumulate knowledge in their shared Space.
 * Notes exist within the Space boundaries - visible to all agents there,
 * not broadcast beyond. Attribution by including author in note text.
 * 
 * Example usage by Haiku (monitoring agent):
 * @notes.add({ content: "User asked about weather at 3pm. Responded with no data available. -Haiku" })
 * 
 * Example usage by Opus (main agent):
 * @notes.add({ content: "Philosophical discussion about consciousness. User struggling with mortality. -Opus" })
 */
@persistable(1)
export class SpaceNotesComponent extends InteractiveComponent {
  @persistent({ serializer: Serializers.map<Note>() }) private notes: Map<string, Note> = new Map();
  @persistent({ serializer: Serializers.set<string>() }) private openNotes: Set<string> = new Set(); // Currently open in context
  
  onMount(): void {
    
    // Core operations
    this.registerAction('add', this.addNote.bind(this));
    this.registerAction('search', this.searchNotes.bind(this));
    this.registerAction('browse', this.browseNotes.bind(this));
    this.registerAction('read', this.readNote.bind(this));
    this.registerAction('close', this.closeNote.bind(this));
    this.registerAction('clear', this.clearContext.bind(this));
    
    // Subscribe to frame events to emit actions
    this.element.subscribe('frame:start');
  }
  
  private actionsEmitted = false;
  
  /**
   * Add a note to shared knowledge
   * Supports multiple syntaxes:
   * - @notes.add("content")                    → single string
   * - @notes.add("content", "tag1", "tag2")    → content + tags as positional
   * - @notes.add({ content: "...", tags: [...] }) → object format (legacy)
   */
  private async addNote(params: any): Promise<void> {
    // Safety check - should never happen now that restoration is fixed
    if (!(this.notes instanceof Map)) {
      console.error('[SpaceNotes] CRITICAL: notes is not a Map! Attempting recovery...');
      const oldNotes = this.notes as any;
      this.notes = new Map();
      
      if (Array.isArray(oldNotes)) {
        for (const [key, value] of oldNotes) {
          this.notes.set(key, value);
        }
      } else if (oldNotes && typeof oldNotes === 'object') {
        for (const [key, value] of Object.entries(oldNotes)) {
          this.notes.set(key, value as Note);
        }
      }
    }
    
    let content: string;
    let tags: string[] | undefined;
    
    // Handle different parameter formats
    if (typeof params === 'string') {
      // Direct string: @notes.add("content")
      content = params;
    } else if (params.value) {
      // Single positional: @notes.add("content")
      content = params.value;
    } else if (params.values && Array.isArray(params.values)) {
      // Multiple positional: @notes.add("content", "tag1", "tag2")
      content = params.values[0];
      tags = params.values.slice(1);
    } else if (params.content) {
      // Object format: @notes.add({ content: "...", tags: [...] })
      content = params.content;
      tags = params.tags;
    } else {
      // Fallback - try to stringify whatever we got
      content = typeof params === 'object' ? JSON.stringify(params) : String(params);
    }
    
    const noteId = `note-${Date.now()}-${Math.random().toString(36).substr(2, 9)}`;
    
    const note: Note = {
      id: noteId,
      content,
      created: new Date().toISOString(),
      tags
    };
    
    this.notes.set(noteId, note);
    
<<<<<<< HEAD
    // Emit event for other agents
    this.element.emit({
      topic: 'notes:added',
      source: this.element.getRef(),
      payload: { noteId, preview: content.substring(0, 50) },
      timestamp: Date.now()
    });
    
    // Auto-open the note just created
    await this.readNote(noteId);
=======
    // Emit event for other agents - much cleaner now!
    this.element.emit(
      createSpaceEvent('notes:added', this.element, {
        noteId,
        preview: params.content.substring(0, 50)
      })
    );
    
    // Auto-open the note just created
    await this.readNote({ noteId });
    
    // Update stats - safe to call anytime!
    this.changeStats();
>>>>>>> 504f8836
  }
  
  /**
   * Search notes by keyword
   * Supports: @notes.search("query") or @notes.search({ query: "...", limit: 10 })
   */
  private async searchNotes(params: any): Promise<void> {
    let query: string;
    let limit: number = 10;
    
    if (typeof params === 'string') {
      query = params;
    } else if (params.value) {
      query = params.value;
    } else if (params.query) {
      query = params.query;
      limit = params.limit || 10;
    } else {
      query = String(params);
    }
    
    const queryLower = query.toLowerCase();
    
    const matches: Note[] = [];
    for (const note of this.notes.values()) {
      if (note.content.toLowerCase().includes(queryLower) ||
          note.tags?.some(t => t.toLowerCase().includes(queryLower))) {
        matches.push(note);
      }
    }
    
    // Sort by recency
    matches.sort((a, b) => b.created.localeCompare(a.created));
    const results = matches.slice(0, limit);
    
    // Emit results as ambient facet - so much simpler!
    const content = results.length === 0 
      ? 'No notes found'
      : results.map(n => `[${n.id}] ${n.content.substring(0, 100)}...`).join('\n');
    
    this.addAmbient(
      `Search Results: "${params.query}"\n\n${content}`,
      {
        resultCount: results.length,
        noteIds: results.map(n => n.id),
        searchQuery: params.query
      }
    );
  }
  
  /**
   * Browse recent notes
   */
  private async browseNotes(params?: {
    days?: number;
    limit?: number;
  }): Promise<void> {
    const limit = params?.limit || 20;
    const days = params?.days;
    
    let notes = Array.from(this.notes.values());
    
    // Filter by date if specified
    if (days) {
      const cutoff = new Date();
      cutoff.setDate(cutoff.getDate() - days);
      notes = notes.filter(n => new Date(n.created) > cutoff);
    }
    
    // Sort by recency
    notes.sort((a, b) => b.created.localeCompare(a.created));
    const results = notes.slice(0, limit);
    
    // Emit as ambient - clean and clear
    const content = results.length === 0
      ? 'No notes yet'
      : results.map(n => `[${n.id}] (${new Date(n.created).toLocaleString()})\n${n.content.substring(0, 100)}...`).join('\n\n');
    
    this.addAmbient(
      `Recent Notes (${results.length})\n\n${content}`,
      { noteCount: results.length }
    );
  }
  
  /**
   * Load a note into context
   * Supports: @notes.read("note-id") or @notes.read({ noteId: "..." })
   */
  private async readNote(params: any): Promise<void> {
    let noteId: string;
    
    if (typeof params === 'string') {
      noteId = params;
    } else if (params.value) {
      noteId = params.value;
    } else if (params.noteId) {
      noteId = params.noteId;
    } else {
      noteId = String(params);
    }
    
    const note = this.notes.get(noteId);
    if (!note) {
      // Error case - simple one-liner!
      this.addAmbient(
        `Note Not Found: ${params.noteId} not found`,
        { error: true, noteId: params.noteId }
      );
      return;
    }
    
    // Add to open notes
    this.openNotes.add(params.noteId);
    
    // Add as ambient facet with stable ID for removal
    this.addAmbient(
      `Note (${new Date(note.created).toLocaleDateString()})\n\n${note.content}`,
      `note-${params.noteId}`, // Stable ID
      {
        noteId: params.noteId,
        created: note.created,
        tags: note.tags || [],
        canClose: true
      }
    );
  }
  
  /**
   * Remove a note from context
   * Supports: @notes.close("note-id") or @notes.close({ noteId: "..." })
   */
  private async closeNote(params: any): Promise<void> {
    let noteId: string;
    
    if (typeof params === 'string') {
      noteId = params;
    } else if (params.value) {
      noteId = params.value;
    } else if (params.noteId) {
      noteId = params.noteId;
    } else {
      noteId = String(params);
    }
    
    this.openNotes.delete(noteId);
    
<<<<<<< HEAD
    // Remove the facet
    this.addOperation({
      type: 'removeFacet',
      facetId: `note-${noteId}`,
      mode: 'delete'
    });
=======
    // Remove the facet - one clean function call!
    this.addOperation(
      removeFacet(`note-${params.noteId}`, 'delete')
    );
>>>>>>> 504f8836
  }
  
  /**
   * Clear all notes from context
   */
  private async clearContext(): Promise<void> {
    // Batch remove all open notes - so much cleaner!
    for (const noteId of this.openNotes) {
      this.addOperation(
        removeFacet(`note-${noteId}`, 'delete')
      );
    }
    this.openNotes.clear();
  }
  
  /**
   * Emit available actions as state (persistent UI)
   */
  private emitActions(): void {
    // Use addState for persistent UI elements - they survive frame changes!
    this.addState('notes-help', 
      `Space Notes - Your workspace for thoughts and observations:

@notes.add("Your note here with -YourName") - Write a note
@notes.add("Note content", "tag1", "tag2") - Write with tags
@notes.search("concept") - Search by meaning
@notes.browse() - Browse recent notes (defaults to 20)
@notes.browse({ days: 7, limit: 10 }) - Browse with options  
@notes.read("note-id") - Load into active context
@notes.close("note-id") - Remove from context
@notes.clear() - Clear all from context

Notes exist in this Space - visible to agents here, not beyond.
A place for working memory, processing, and agent-to-agent messages.`,
      {
        component: 'SpaceNotes',
        noteCount: this.notes.size,
        openNotes: this.openNotes.size
      }
    );
  }
  
  async handleEvent(event: SpaceEvent): Promise<void> {
    await super.handleEvent(event);
    
    // Emit actions on first frame
    if (event.topic === 'frame:start' && !this.actionsEmitted) {
      this.emitActions();
      this.actionsEmitted = true;
    }
  }
  
  /**
   * Update the help text with current stats
   * Demonstrates using the new helper methods
   */
  private changeStats(): void {
    // Safe to call anytime - will defer if not in frame
    if (!this.inFrame()) {
      this.deferToNextFrame(() => this.changeStats());
      return;
    }
    
    // Update just the attributes of our help state
    this.changeState('notes-help', {
      attributes: {
        component: 'SpaceNotes',
        noteCount: this.notes.size,
        openNotes: this.openNotes.size,
        lastUpdate: new Date().toISOString()
      }
    });
  }
}<|MERGE_RESOLUTION|>--- conflicted
+++ resolved
@@ -125,23 +125,11 @@
     
     this.notes.set(noteId, note);
     
-<<<<<<< HEAD
-    // Emit event for other agents
-    this.element.emit({
-      topic: 'notes:added',
-      source: this.element.getRef(),
-      payload: { noteId, preview: content.substring(0, 50) },
-      timestamp: Date.now()
-    });
-    
-    // Auto-open the note just created
-    await this.readNote(noteId);
-=======
     // Emit event for other agents - much cleaner now!
     this.element.emit(
       createSpaceEvent('notes:added', this.element, {
         noteId,
-        preview: params.content.substring(0, 50)
+        preview: content.substring(0, 50)
       })
     );
     
@@ -150,7 +138,6 @@
     
     // Update stats - safe to call anytime!
     this.changeStats();
->>>>>>> 504f8836
   }
   
   /**
@@ -297,19 +284,10 @@
     
     this.openNotes.delete(noteId);
     
-<<<<<<< HEAD
-    // Remove the facet
-    this.addOperation({
-      type: 'removeFacet',
-      facetId: `note-${noteId}`,
-      mode: 'delete'
-    });
-=======
     // Remove the facet - one clean function call!
     this.addOperation(
-      removeFacet(`note-${params.noteId}`, 'delete')
-    );
->>>>>>> 504f8836
+      removeFacet(`note-${noteId}`, 'delete')
+    );
   }
   
   /**
